//
// mtpng - a multithreaded parallel PNG encoder in Rust
// encoder.rs - implements the public encoder interface & internals
//
// Copyright (c) 2018 Brion Vibber
//
// Permission is hereby granted, free of charge, to any person obtaining a copy
// of this software and associated documentation files (the "Software"), to deal
// in the Software without restriction, including without limitation the rights
// to use, copy, modify, merge, publish, distribute, sublicense, and/or sell
// copies of the Software, and to permit persons to whom the Software is
// furnished to do so, subject to the following conditions:
//
// The above copyright notice and this permission notice shall be included in
// all copies or substantial portions of the Software.
//
// THE SOFTWARE IS PROVIDED "AS IS", WITHOUT WARRANTY OF ANY KIND, EXPRESS OR
// IMPLIED, INCLUDING BUT NOT LIMITED TO THE WARRANTIES OF MERCHANTABILITY,
// FITNESS FOR A PARTICULAR PURPOSE AND NONINFRINGEMENT. IN NO EVENT SHALL THE
// AUTHORS OR COPYRIGHT HOLDERS BE LIABLE FOR ANY CLAIM, DAMAGES OR OTHER
// LIABILITY, WHETHER IN AN ACTION OF CONTRACT, TORT OR OTHERWISE, ARISING FROM,
// OUT OF OR IN CONNECTION WITH THE SOFTWARE OR THE USE OR OTHER DEALINGS IN
// THE SOFTWARE.
//

use rayon::ThreadPool;

use std::collections::VecDeque;

use std::io::Write;
use std::io::{self, ErrorKind};

use std::sync::mpsc;
use std::sync::mpsc::{Receiver, Sender};
use std::sync::Arc;

use crate::adler32;

use super::ColorType;
use super::CompressionLevel;
use super::Header;
use super::Mode;
use super::Mode::{Adaptive, Fixed};
use super::Strategy;

use super::filter::AdaptiveFilter;
use super::filter::Filter;
use super::writer::Writer;

use super::deflate;
use super::deflate::Deflate;
use super::deflate::Flush;

use super::utils::*;

/// Options setup struct for the PNG encoder.
/// May be modified and reused.
#[derive(Copy, Clone)]
pub struct Options<'a> {
    chunk_size: usize,
    compression_level: CompressionLevel,
    strategy_mode: Mode<Strategy>,
    filter_mode: Mode<Filter>,
    streaming: bool,
    thread_pool: Option<&'a ThreadPool>,
}

impl<'a> Options<'a> {
    /// Create a new Options struct using default options:
    /// * chunk_size: 256 KiB
    /// * compression_level: Default
    /// * strategy_mode: Adaptive
    /// * filter_mode: Adaptive
    /// * streaming: off
    /// * thread_pool: global default
    ///
    /// The compression, strategy, and filtering use the same
    /// defaults as libpng.
    pub fn new() -> Options<'a> {
        Options {
            //
            // A chunk size of 256 KiB gives compression results very similar
            // to a single stream when otherwise using defaults.
            //
            chunk_size: 256 * 1024,

            //
            // Same defaults as libpng.
            //
            compression_level: CompressionLevel::Default,
            strategy_mode: Adaptive,
            filter_mode: Adaptive,

            //
            // Streaming mode can produce lower latency to first bytes hitting
            // output on large files, at the cost of size -- several extra
            // 32-bit words per chunk, which adds up.
            //
            // Leaving off will buffer compressed image data into memory until
            // the end is reached.
            //
            streaming: false,

            //
            // Use the global thread pool.
            //
            thread_pool: None,
        }
    }

    /// Use a custom Rayon ThreadPool instance instead of the global pool.
    pub fn set_thread_pool(&mut self, thread_pool: &'a ThreadPool) -> IoResult {
        self.thread_pool = Some(thread_pool);
        Ok(())
    }

    /// Set the size in bytes of chunks used for distributing data to threads.
    /// The actual chunk size used will be a multiple of row lengths approximating
    /// the requested size.
    ///
    /// Chunk size must be at least 32 KiB.
    pub fn set_chunk_size(&mut self, chunk_size: usize) -> IoResult {
        if chunk_size < 32768 {
            Err(invalid_input("chunk size must be at least 32768"))
        } else {
            self.chunk_size = chunk_size;
            Ok(())
        }
    }

    /// Set the deflate compression level.
    /// Currently supported are Fast (equivalent to gzip -1),
    /// Default (gzip -6), and High (gzip -9).
    pub fn set_compression_level(&mut self, level: CompressionLevel) -> IoResult {
        self.compression_level = level;
        Ok(())
    }

    /// Set the pixel filtering mode. By default it will use Adaptive,
    /// which tries all filter modes and a heuristic to guess which will
    /// compress better on a line-by-line basis.
    ///
    /// The same logic and heuristic are used as in libpng,
    /// which often does well but can pick poorly on some images.
    /// Fixed<*> may be used to override the mode for the whole image,
    /// which sometimes produces better results than the heuristic.
    pub fn set_filter_mode(&mut self, filter_mode: Mode<Filter>) -> IoResult {
        self.filter_mode = filter_mode;
        Ok(())
    }

    /// Set the deflate compression strategy. By default it will use Adaptive,
    /// which picks Default for Fixed<None> or Filtered for other filter types.
    /// This matches libpng's logic as well.
    pub fn set_strategy_mode(&mut self, strategy_mode: Mode<Strategy>) -> IoResult {
        self.strategy_mode = strategy_mode;
        Ok(())
    }

    /// Enable or disable streaming mode, which emits a separate "IDAT" PNG chunk
    /// around each compressed data chunk. This allows for streaming a large file
    /// over a network etc during compression, at a cost of a few more bytes at
    /// chunk boundaries.
    pub fn set_streaming(&mut self, streaming: bool) -> IoResult {
        self.streaming = streaming;
        Ok(())
    }
}

impl<'a> Default for Options<'a> {
    fn default() -> Self {
        Self::new()
    }
}

// Accumulates a set of pixels, then gets sent off as input
// to the deflate jobs.
struct PixelChunk {
    header: Header,

    index: usize,
    start_row: usize,
    end_row: usize,
    is_start: bool,
    is_end: bool,

    stride: usize,

    // Rows of pixel data, each with stride bytes per row
    rows: Vec<Vec<u8>>,
}

impl PixelChunk {
    fn new(header: Header, index: usize, start_row: usize, end_row: usize) -> PixelChunk {
        assert!(start_row <= end_row);

        let height = header.height as usize;
        assert!(end_row <= height);

        PixelChunk {
            header,

            index,
            start_row,
            end_row,
            is_start: start_row == 0,
            is_end: end_row == height,

            stride: header.stride(),

            rows: Vec::with_capacity(end_row - start_row),
        }
    }

    fn is_full(&self) -> bool {
        self.rows.len() == (self.end_row - self.start_row)
    }

    fn read_row(&mut self, row: &[u8]) {
        let mut row_copy = Vec::with_capacity(self.stride);
        row_copy.extend_from_slice(row);

        self.rows.push(row_copy);
    }

    fn get_row(&self, row: usize) -> Result<&[u8], std::io::Error> {
        if row < self.start_row {
            Err(std::io::Error::new(
                ErrorKind::InvalidData,
                format!(
                    "Tried to access row from earlier chunk: {} < {}",
                    row, self.start_row
                ),
            ))
        } else if row >= self.end_row {
            Err(std::io::Error::new(
                ErrorKind::InvalidData,
                format!(
                    "Tried to access row from later chunk: {} >= {}",
                    row, self.end_row
                ),
            ))
        } else {
            Ok(&self.rows[row - self.start_row])
        }
    }
}

// Takes pixel chunks as input and accumulates filtered output.
struct FilterChunk {
    index: usize,
    start_row: usize,
    end_row: usize,
    is_start: bool,
    is_end: bool,

    stride: usize,
    filter_mode: Mode<Filter>,

    // The input pixels for chunk n-1
    // Needed for its last row only.
    prior_input: Option<Arc<PixelChunk>>,

    // The input pixels for chunk n
    input: Arc<PixelChunk>,

    // Filtered output bytes
    data: Vec<u8>,
}

impl FilterChunk {
    fn new(
        prior_input: Option<Arc<PixelChunk>>,
        input: Arc<PixelChunk>,
        filter_mode: Mode<Filter>,
    ) -> FilterChunk {
        // Prepend one byte for the filter selector.
        let stride = input.stride + 1;
        let nbytes = stride * (input.end_row - input.start_row);

        FilterChunk {
            index: input.index,
            start_row: input.start_row,
            end_row: input.end_row,
            is_start: input.is_start,
            is_end: input.is_end,

            stride,
            filter_mode,

            prior_input,
            input,
            data: Vec::with_capacity(nbytes),
        }
    }

    // Return the last up-to-32kib, used as an input dictionary
    // for the next chunk's deflate job.
    fn get_trailer(&self) -> &[u8] {
        let trailer = 32768;
        let len = self.data.len();
        if len > trailer {
            &self.data[len - trailer..len]
        } else {
            &self.data[0..len]
        }
    }

    //
    // Run the filtering, on a background thread.
    //
    fn run(&mut self) -> IoResult {
        let mut filter = AdaptiveFilter::new(self.input.header, self.filter_mode);
        let zero = vec![0u8; self.stride - 1];
        for i in self.start_row..self.end_row {
            let prior = if i == self.start_row {
                match self.prior_input {
                    Some(ref input) => input,
                    None => &self.input, // Won't get used.
                }
            } else {
                &self.input
            };
            let prev = if i == 0 { &zero } else { prior.get_row(i - 1)? };

            let row = self.input.get_row(i)?;

            let output = filter.filter(prev, row);

            self.data.write_all(output)?
        }
        Ok(())
    }
}

// Takes filter chunks as input and accumulates compressed output.
struct DeflateChunk {
    index: usize,
    is_start: bool,
    is_end: bool,

    compression_level: CompressionLevel,
    strategy: Strategy,

    // The filtered pixels for chunk n-1
    // Empty on first chunk.
    // Needed for its last row only.
    prior_input: Option<Arc<FilterChunk>>,

    // The filtered pixels for chunk n
    input: Arc<FilterChunk>,

    // Compressed output bytes
    data: Vec<u8>,

    // Checksum of this chunk
    adler32: u32,
}

impl DeflateChunk {
    fn new(
        compression_level: CompressionLevel,
        strategy: Strategy,
        prior_input: Option<Arc<FilterChunk>>,
        input: Arc<FilterChunk>,
    ) -> DeflateChunk {
        DeflateChunk {
            index: input.index,
            is_start: input.is_start,
            is_end: input.is_end,

            compression_level,
            strategy,

            prior_input,
            input,
            data: Vec::new(),
            adler32: adler32::adler32_initial(),
        }
    }

    fn run(&mut self) -> IoResult {
        // Run the deflate!
        // Todo: don't create an empty vector earlier, but reuse it sanely.
        let data = Vec::<u8>::new();

        let mut options = deflate::Options::new();

        options.set_window_bits(if self.is_start {
            // 15 means 2^15 (32 KiB), the max supported.
            15
        } else {
            // Negative forces raw stream output so we don't get
            // a second header...
            -15
        });

        match self.compression_level {
            CompressionLevel::Default => {}
            CompressionLevel::Fast => options.set_level(1),
            CompressionLevel::High => options.set_level(9),
        }
        options.set_strategy(self.strategy);

        let mut encoder = Deflate::new(options, data);

        if let Some(ref filter) = self.prior_input {
            let trailer = filter.get_trailer();
            encoder.set_dictionary(trailer)?;
        }

        encoder.write(
            &self.input.data,
            if self.is_end {
                Flush::Finish
            } else {
                Flush::SyncFlush
            },
        )?;

        // In raw deflate mode we have to calculate the checksum ourselves.
        self.adler32 = adler32::adler32(1, &self.input.data);

        match encoder.finish() {
            Ok(data) => {
                // This seems lame to move the vector back, but it's actually cheap.
                self.data = data;
                Ok(())
            }
            Err(e) => Err(e),
        }
    }
}

//
// List of completed chunks, which may come in in any order
// but are returned in original order, in pairs with the
// prior chunk when available.
//
// The prior chunk is passed around because filtering and
// deflating jobs need the end (last row, or last 32 KiB)
// of the previous chunk's input as well as their own.
//
struct ChunkMap<T> {
    cursor_in: usize,
    cursor_out: usize,
    running: usize,

    chunks: VecDeque<Option<Arc<T>>>,
    prev: Option<Arc<T>>,
}

impl<T> ChunkMap<T> {
    fn new() -> ChunkMap<T> {
        ChunkMap {
            cursor_in: 0,
            cursor_out: 0,
            running: 0,
            chunks: VecDeque::new(),
            prev: None,
        }
    }

    fn in_flight(&self) -> bool {
        self.cursor_in > self.cursor_out
    }

    fn running_jobs(&self) -> usize {
        self.running
    }

    //
    // Record that this job is now in-flight
    //
    fn advance(&mut self) {
        self.cursor_in += 1;
        self.running += 1;
    }

    //
    // Record that this job has landed and save its data.
    //
    fn land(&mut self, index: usize, chunk: Arc<T>) -> IoResult {
        if index < self.cursor_out {
            return Err(std::io::Error::new(
                io::ErrorKind::InvalidInput,
                "Tried to land an expired chunk",
            ));
        }
        if index > self.cursor_in {
            return Err(std::io::Error::new(
                io::ErrorKind::InvalidData,
                "Tried to land a future chunk",
            ));
        }
        self.running -= 1;
        let offset = index - self.cursor_out;
        while offset > self.chunks.len() {
            self.chunks.push_back(None);
        }
        if offset == self.chunks.len() {
            self.chunks.push_back(Some(chunk));
        } else {
            self.chunks[offset] = Some(chunk);
        }
        Ok(())
    }

    fn pop_front(&mut self) -> Option<(Option<Arc<T>>, Arc<T>)> {
        match self.chunks.get(0) {
            Some(Some(_)) => {
                // Ok we're good we have something
                self.cursor_out += 1;
                match self.chunks.pop_front() {
                    Some(Some(item)) => {
                        let prev = std::mem::replace(&mut self.prev, Some(Arc::clone(&item)));
                        Some((prev, item))
                    }
                    _ => {
                        println!("[mtpng] Bad job queue state");
                        None
                    }
                }
            }
            Some(None) => {
                // Not ready yet but a later chunk landed.
                None
            }
            None => {
                // Nothing yet.
                None
            }
        }
    }
}

enum ThreadMessage {
    FilterDone(Arc<FilterChunk>),
    DeflateDone(Arc<DeflateChunk>),
    Error(io::Error),
}

#[derive(Copy, Clone)]
enum DispatchMode {
    Blocking,
    NonBlocking,
}

enum RowStatus {
    Continue,
    Done,
}

/// Parallel PNG encoder state.
/// Takes an Options struct with initializer data and a Write struct
/// to send output to.
pub struct Encoder<'a, W: Write> {
    writer: Writer<W>,
    options: Options<'a>,

    header: Header,

    wrote_header: bool,
    wrote_palette: bool,
    palette_length: usize,
    wrote_transparency: bool,
    started_image: bool,

    chunks_total: usize,
    chunks_output: usize,

    // Accumulates input rows until enough are ready to fire off a filter job.
    pixel_accumulator: Arc<PixelChunk>,
    pixel_index: usize,
    current_row: u32,

    // Accumulates completed output from pixel input, filter, and deflate jobs.
    pixel_chunks: ChunkMap<PixelChunk>,
    filter_chunks: ChunkMap<FilterChunk>,
    deflate_chunks: ChunkMap<DeflateChunk>,

    // Accumulates the checksum of all output chunks in turn.
    adler32: u32,

    // Accumulates IDAT output when not using streaming output mode
    idat_buffer: Vec<u8>,

    // For messages from the thread pool.
    tx: Sender<ThreadMessage>,
    rx: Receiver<ThreadMessage>,
}

impl<'a, W: Write> Encoder<'a, W> {
    /// Creates a new Encoder instance with the given Write output sink and options.
    pub fn new(write: W, options: &Options<'a>) -> Encoder<'a, W> {
        let (tx, rx) = mpsc::channel();
        Encoder {
            writer: Writer::new(write),

            header: Header::new(),
            options: *options,

            wrote_header: false,
            wrote_palette: false,
            palette_length: 0,
            wrote_transparency: false,
            started_image: false,

            chunks_total: 0,
            chunks_output: 0,

            // hack, clean this up later
            pixel_accumulator: Arc::new(PixelChunk::new(Header::new(), 0, 0, 0)),
            pixel_index: 0,
            current_row: 0,

            pixel_chunks: ChunkMap::new(),
            filter_chunks: ChunkMap::new(),
            deflate_chunks: ChunkMap::new(),

            adler32: adler32::adler32_initial(),
            idat_buffer: Vec::new(),

            tx,
            rx,
        }
    }

    /// Flush output and return the Write sink for further manipulation.
    /// Consumes the encoder instance.
    pub fn finish(mut self) -> io::Result<W> {
        self.flush()?;
        if self.is_finished() {
            self.writer.write_end()?;
            self.writer.finish()
        } else {
            Err(other("Incomplete image input"))
        }
    }

    fn running_jobs(&self) -> usize {
        self.filter_chunks.running_jobs() + self.deflate_chunks.running_jobs()
    }

    fn threads(&self) -> usize {
        match self.options.thread_pool {
            Some(pool) => pool.current_num_threads(),
            None => ::rayon::current_num_threads(),
        }
    }

    fn max_threads(&self) -> usize {
        // Keep the threads busy by queueing a couple extra jobs
        // But not so busy that we don't interleave types
        self.threads() + 2
    }

    fn dispatch_func<F>(&self, func: F)
    where
        F: Fn(&Sender<ThreadMessage>) + Send + 'static,
    {
        let tx = self.tx.clone();
        match self.options.thread_pool {
            Some(pool) => {
                pool.spawn(move || {
                    func(&tx);
                });
            }
            None => {
                rayon::spawn(move || {
                    func(&tx);
                });
            }
        }
    }

    fn start_row(&self, index: usize) -> usize {
        index * self.header.height() as usize / self.chunks_total
    }

    fn end_row(&self, index: usize) -> usize {
        self.start_row(index + 1)
    }

    fn receive(&mut self, blocking: DispatchMode) -> Option<ThreadMessage> {
        match blocking {
            DispatchMode::Blocking => match self.rx.recv() {
                Ok(msg) => Some(msg),
                _ => None,
            },
            DispatchMode::NonBlocking => match self.rx.try_recv() {
                Ok(msg) => Some(msg),
                _ => None,
            },
        }
    }

    fn filter_mode(&self) -> Mode<Filter> {
        match self.options.filter_mode {
            Fixed(s) => Fixed(s),
            Adaptive => match self.header.color_type {
                ColorType::IndexedColor => Fixed(Filter::None),
                _ => Adaptive,
            },
        }
    }

    fn compression_strategy(&self) -> Strategy {
        match self.options.strategy_mode {
            Fixed(s) => s,
            Adaptive => match self.filter_mode() {
                Fixed(Filter::None) => Strategy::Default,
                _ => Strategy::Filtered,
            },
        }
    }

    fn dispatch(&mut self, mode: DispatchMode) -> IoResult {
        // See if anything interesting happened on the threads.
        let mut blocking_mode = mode;
        while self.filter_chunks.in_flight() || self.deflate_chunks.in_flight() {
            match self.receive(blocking_mode) {
                Some(ThreadMessage::FilterDone(filter)) => {
                    self.filter_chunks.land(filter.index, filter)?;
                }
                Some(ThreadMessage::DeflateDone(deflate)) => {
                    self.deflate_chunks.land(deflate.index, deflate)?;
                }
                Some(ThreadMessage::Error(e)) => {
                    return Err(e);
                }
                None => {
                    // No more output from the threads.
                    break;
                }
            }
            // After the first one, keep reading any if they're there
            // but don't block further.
            blocking_mode = DispatchMode::NonBlocking;
        }

        // If we have more deflate work to do, dispatch them!
        while self.running_jobs() < self.max_threads() {
            match self.filter_chunks.pop_front() {
                Some((previous, current)) => {
                    // Prepare to dispatch the deflate job:
                    let level = self.options.compression_level;
                    let strategy = self.compression_strategy();
                    self.deflate_chunks.advance();
                    self.dispatch_func(move |tx| {
                        let mut deflate =
                            DeflateChunk::new(level, strategy, previous.clone(), current.clone());
                        tx.send(match deflate.run() {
                            Ok(()) => ThreadMessage::DeflateDone(Arc::new(deflate)),
                            Err(e) => ThreadMessage::Error(e),
<<<<<<< HEAD
                        })
                        .unwrap();
=======
                        }).ok();
>>>>>>> 37b4d1b6
                    });
                }
                None => {
                    break;
                }
            }
        }

        // If we have more filter work to do, dispatch them!
        while self.running_jobs() < self.max_threads() {
            match self.pixel_chunks.pop_front() {
                Some((previous, current)) => {
                    // Prepare to dispatch the filter job:
                    self.filter_chunks.advance();
                    let filter_mode = self.filter_mode();
                    self.dispatch_func(move |tx| {
                        let mut filter =
                            FilterChunk::new(previous.clone(), current.clone(), filter_mode);
                        tx.send(match filter.run() {
                            Ok(()) => ThreadMessage::FilterDone(Arc::new(filter)),
                            Err(e) => ThreadMessage::Error(e),
<<<<<<< HEAD
                        })
                        .unwrap();
=======
                        }).ok();
>>>>>>> 37b4d1b6
                    });
                }
                None => {
                    break;
                }
            }
        }

        // If we have output to run, write it!
        while let Some((_previous, current)) = self.deflate_chunks.pop_front() {
            if self.chunks_output >= self.chunks_total {
                return Err(std::io::Error::new(
                    ErrorKind::InvalidInput,
                    "Got extra output after end of file; should not happen.",
                ));
            }

            // Combine the checksums!
            self.adler32 =
                adler32::adler32_combine(self.adler32, current.adler32, current.input.data.len());

            // if not streaming, append to an in-memory buffer
            // and output a giant tag later.
            if self.options.streaming {
                self.writer.write_chunk(b"IDAT", &current.data)?;

                if current.is_end {
                    let mut chunk = Vec::<u8>::new();
                    if !current.is_start {
                        write_be32(&mut chunk, self.adler32)?;
                    }
                    self.writer.write_chunk(b"IDAT", &chunk)?;
                }
            } else {
                self.idat_buffer.write_all(&current.data)?;

                if current.is_end {
                    if !current.is_start {
                        write_be32(&mut self.idat_buffer, self.adler32)?;
                    }
                    self.writer.write_chunk(b"IDAT", &self.idat_buffer)?;
                }
            }

            self.chunks_output += 1;
        }

        Ok(())
    }

    /// Write the PNG signature and header chunk.
    /// Must be done before anything else is output.
    ///
    /// Subsequent image data must match the given header data.
    pub fn write_header(&mut self, header: &Header) -> IoResult {
        if self.wrote_header {
            return Err(invalid_input("Cannot write header a second time."));
        }

        self.header = *header;

        let stride = self.header.stride() + 1;
        let height = self.header.height as usize;

        let chunks = stride * height / self.options.chunk_size;
        self.chunks_total = if chunks < 1 { 1 } else { chunks };

        self.pixel_chunks.advance();
        self.pixel_accumulator = Arc::new(PixelChunk::new(
            self.header,
            0, // index
            self.start_row(0),
            self.end_row(0),
        ));

        self.wrote_header = true;

        self.writer.write_signature()?;
        self.writer.write_header(self.header)
    }

    pub fn write_srgb(&mut self) -> IoResult {
        if self.started_image {
            return Err(invalid_data("Cannot write sRGB after image started."));
        }
        self.writer.write_srgb()
    }

    /// Write an indexed-color palette as a PLTE chunk.
    ///
    /// Data must be formatted per the spec matching the color mode:
    /// https://www.w3.org/TR/2003/REC-PNG-20031110/#11PLTE
    ///
    /// Note this chunk is allowed on truecolor images, though sPLT is preferred.
    pub fn write_palette(&mut self, palette: &[u8]) -> io::Result<()> {
        if !self.wrote_header {
            return Err(invalid_input("Cannot write palette before header."));
        }
        if self.wrote_palette {
            return Err(invalid_input("Cannot write palette a second time."));
        }
        if self.wrote_transparency {
            return Err(invalid_input("Cannot write palette after transparency."));
        }
        if self.started_image {
            return Err(invalid_input("Cannot write palette after image data."));
        }
        if palette.len() < 3 {
            return Err(invalid_input("Palette must have at least one entry."));
        }
        if palette.len() % 3 != 0 {
            return Err(invalid_input(
                "Palette must have an integral number of entries.",
            ));
        }

        self.wrote_palette = true;
        self.palette_length = palette.len() / 3;
        self.writer.write_chunk(b"PLTE", palette)
    }

    /// Write a transparency info chunk.
    ///
    /// For indexed color, contains a single alpha value byte per palette
    /// entry, up to but not exceeding the number of palette entries.
    ///
    /// Note this chunk is allowed on greyscale and truecolor images,
    /// and there references a single color in 16-bit notation.
    ///
    /// https://www.w3.org/TR/PNG/#11tRNS
    pub fn write_transparency(&mut self, data: &[u8]) -> io::Result<()> {
        if !self.wrote_header {
            return Err(invalid_input("Cannot write transparency before header."));
        }
        if self.started_image {
            return Err(invalid_input("Cannot write transparency after image data."));
        }
        match self.header.color_type {
            ColorType::Greyscale => {
                if data.len() != 2 {
                    return Err(invalid_input(
                        "Greyscale transparency data must be exactly 2 bytes.",
                    ));
                }
            }
            ColorType::Truecolor => {
                if data.len() != 6 {
                    return Err(invalid_input(
                        "Truecolor transparency data must be exactly 6 bytes.",
                    ));
                }
            }
            ColorType::IndexedColor => {
                if !self.wrote_palette {
                    return Err(invalid_input("Cannot write transparency before palette."));
                }
                if data.is_empty() {
                    return Err(invalid_input("Transparency data too short."));
                }
                if data.len() > self.palette_length {
                    return Err(invalid_input(
                        "Transparency data cannot contain more entries than palette.",
                    ));
                }
            }
            _ => {
                return Err(invalid_input(
                    "Transparency chunk is invalid for color types with alpha",
                ));
            }
        }
        self.wrote_transparency = true;
        self.writer.write_chunk(b"tRNS", data)
    }

    //
    // Write a custom ancillary chunk to the output stream.
    // The tag must be a 4-byte slice. The data should be provided
    // in the appropriate format for the tag.
    //
    pub fn write_chunk(&mut self, tag: &[u8], data: &[u8]) -> io::Result<()> {
        self.writer.write_chunk(tag, data)
    }

    //
    // Copy a row's pixel data into buffers for async compression.
    // Returns immediately after copying.
    //
    fn process_row(&mut self, row: &[u8]) -> io::Result<RowStatus> {
        if self.pixel_index >= self.chunks_total {
            return Err(other("invalid internal state"));
        }
        if !self.wrote_header {
            return Err(invalid_input("Cannot write image data before header."));
        }
        if let ColorType::IndexedColor = self.header.color_type {
            if !self.wrote_palette {
                return Err(invalid_input(
                    "Cannot write indexed-color image data before palette.",
                ));
            }
        }
        if !self.started_image {
            self.started_image = true;
        }

        Arc::get_mut(&mut self.pixel_accumulator)
            .unwrap()
            .read_row(row);

        if self.pixel_accumulator.is_full() {
            // Move the item off to the completed stack...
            self.pixel_chunks
                .land(self.pixel_index, self.pixel_accumulator.clone())?;

            // Make a nice new buffer to accumulate data into.
            self.pixel_index += 1;
            if self.pixel_index < self.chunks_total {
                self.pixel_chunks.advance();
                self.pixel_accumulator = Arc::new(PixelChunk::new(
                    self.header,
                    self.pixel_index,
                    self.start_row(self.pixel_index),
                    self.end_row(self.pixel_index),
                ));
            }

            // Dispatch any available async tasks and output.
            while self.running_jobs() >= self.max_threads() {
                self.dispatch(DispatchMode::Blocking)?;
            }
            self.dispatch(DispatchMode::NonBlocking)?;
        }

        self.current_row += 1;
        if self.current_row == self.header.height {
            Ok(RowStatus::Done)
        } else {
            Ok(RowStatus::Continue)
        }
    }

    /// Encode and compress the given image data and write to output.
    /// Input data must be packed in the correct format for the given
    /// color type and depth, with no padding at the end of rows.
    ///
    /// An integral number of rows must be provided at once.
    ///
    /// If not all of the image rows are provided, multiple calls are
    /// required to finish out the data.
    pub fn write_image_rows(&mut self, buf: &[u8]) -> IoResult {
        let stride = self.header.stride();
        if buf.len() % stride != 0 {
            Err(invalid_input("Buffer must be an integral number of rows"))
        } else {
            for row in buf.chunks(stride) {
                self.process_row(&*row)?;
            }
            Ok(())
        }
    }

    /// Return completion progress as a fraction of 1.0
    ///
    /// Currently progress is measured in chunks, so small files may
    /// not report values between 0.0 and 1.0.
    pub fn progress(&self) -> f64 {
        self.chunks_output as f64 / self.chunks_total as f64
    }

    /// Return finished-ness state.
    /// Is it finished? Yeah or no.
    pub fn is_finished(&self) -> bool {
        self.chunks_output == self.chunks_total
    }

    /// Flush all currently in-progress data to output
    /// Warning: this may block.
    pub fn flush(&mut self) -> IoResult {
        while self.chunks_output < self.pixel_index {
            // Dispatch any available async tasks and output.
            self.dispatch(DispatchMode::Blocking)?;
        }
        Ok(())
    }
}

#[cfg(test)]
mod tests {
    use super::super::ColorType;
    use super::super::Header;
    use super::Encoder;
    use super::IoResult;
    use super::Options;

    use std::io;

    fn test_encoder<F>(width: u32, height: u32, func: F)
    where
        F: Fn(&mut Encoder<Vec<u8>>, &[u8]) -> IoResult,
    {
        match {
            || -> io::Result<Vec<u8>> {
                let mut data = Vec::<u8>::with_capacity(width as usize * 3);
                for i in 0..width as usize * 3 {
                    data.push((i % 255) as u8);
                }

                let writer = Vec::<u8>::new();
                let options = Options::new();
                let mut encoder = Encoder::new(writer, &options);

                let mut header = Header::new();
                header.set_size(width, height).unwrap();
                header.set_color(ColorType::Truecolor, 8).unwrap();
                encoder.write_header(&header)?;

                func(&mut encoder, &data)?;
                encoder.finish()
            }()
        } {
            Ok(_writer) => {}
            Err(e) => panic!("Error {}", e),
        }
    }

    #[test]
    fn create_and_state() {
        test_encoder(1920, 1080, |encoder, data| {
            assert!(!encoder.is_finished());
            assert!(encoder.progress() < f64::EPSILON);

            // We must finish out the file or it'll whinge.
            for _y in 0..1080 {
                encoder.write_image_rows(data)?;
            }

            Ok(())
        });
    }

    #[test]
    fn test_rows() {
        test_encoder(1920, 1080, |encoder, data| {
            assert!(!encoder.is_finished());
            assert!(encoder.progress() < f64::EPSILON);

            for _y in 0..1080 {
                encoder.write_image_rows(data)?;
            }

            // Should trigger all blocks!
            encoder.flush()?;
            assert!(encoder.is_finished());
            assert!(encoder.progress() > f64::EPSILON);

            Ok(())
        });
    }
}<|MERGE_RESOLUTION|>--- conflicted
+++ resolved
@@ -753,12 +753,8 @@
                         tx.send(match deflate.run() {
                             Ok(()) => ThreadMessage::DeflateDone(Arc::new(deflate)),
                             Err(e) => ThreadMessage::Error(e),
-<<<<<<< HEAD
                         })
-                        .unwrap();
-=======
-                        }).ok();
->>>>>>> 37b4d1b6
+                        .ok();
                     });
                 }
                 None => {
@@ -780,12 +776,8 @@
                         tx.send(match filter.run() {
                             Ok(()) => ThreadMessage::FilterDone(Arc::new(filter)),
                             Err(e) => ThreadMessage::Error(e),
-<<<<<<< HEAD
                         })
-                        .unwrap();
-=======
-                        }).ok();
->>>>>>> 37b4d1b6
+                        .ok();
                     });
                 }
                 None => {
