[package]
name = "mtpng"
version = "0.4.0"
<<<<<<< HEAD
authors = ["Brion Vibber <brion@pobox.com>", "Daniel Santana <danielgsantana@gmail.com>"]
=======
authors = ["Brion Vibber <brion@pobox.com>"]
>>>>>>> 37b4d1b6
license = "MIT"
description = "Multithreaded PNG encoder library"
readme = "readme.md"
homepage = "https://github.com/brion/mtpng"
repository = "https://github.com/brion/mtpng.git"
keywords = ["png", "multithreaded", "threaded", "parallel"]
categories = ["multimedia::images"]
edition = "2021"

[features]
default=["miniz"]
capi=["libc"]
zlib = ["libz-sys"]
miniz = ["miniz_oxide", "simd-adler32"]

[dependencies]
<<<<<<< HEAD
rayon = "1.5.1"
crc = "2.1.0"
libz-sys = { version = "1.1.3", optional = true}
itertools = "0.10.1"
miniz_oxide = { version = "0.4.4", optional = true }
simd-adler32 = { version = "0.3.4", optional = true }
typenum = "1.14.0"

# for cli
=======
rayon = "1.5.0"
crc = "1.8.1"
libz-sys = "1.0.23"
itertools = "0.10.0"

# for cli
png = { version = "0.17.5", optional = true }
clap = { version = "3.1.12", optional = true }
time = { version = "0.3.9", optional = true }

>>>>>>> 37b4d1b6
# for capi
libc = { version = "0.2.106", optional = true }

[dev-dependencies]
clap = "2.33.3"
png = "0.17.2"
rand = "0.8.4"
time = "0.3.4"
walkdir = "2.3.2"

[lib]
crate-type = ["rlib", "cdylib", "staticlib"]

[profile.release]
## Unoptimized debug builds are too slow to profile!
## Having debug info doesn't hurt perf but does increase
## size, so enable this if needed.
# debug = true<|MERGE_RESOLUTION|>--- conflicted
+++ resolved
@@ -1,11 +1,7 @@
 [package]
 name = "mtpng"
 version = "0.4.0"
-<<<<<<< HEAD
 authors = ["Brion Vibber <brion@pobox.com>", "Daniel Santana <danielgsantana@gmail.com>"]
-=======
-authors = ["Brion Vibber <brion@pobox.com>"]
->>>>>>> 37b4d1b6
 license = "MIT"
 description = "Multithreaded PNG encoder library"
 readme = "readme.md"
@@ -22,33 +18,20 @@
 miniz = ["miniz_oxide", "simd-adler32"]
 
 [dependencies]
-<<<<<<< HEAD
 rayon = "1.5.1"
-crc = "2.1.0"
+crc = "3.0.0"
 libz-sys = { version = "1.1.3", optional = true}
 itertools = "0.10.1"
-miniz_oxide = { version = "0.4.4", optional = true }
+miniz_oxide = { version = "0.5.1", optional = true }
 simd-adler32 = { version = "0.3.4", optional = true }
 typenum = "1.14.0"
 
 # for cli
-=======
-rayon = "1.5.0"
-crc = "1.8.1"
-libz-sys = "1.0.23"
-itertools = "0.10.0"
-
-# for cli
-png = { version = "0.17.5", optional = true }
-clap = { version = "3.1.12", optional = true }
-time = { version = "0.3.9", optional = true }
-
->>>>>>> 37b4d1b6
 # for capi
 libc = { version = "0.2.106", optional = true }
 
 [dev-dependencies]
-clap = "2.33.3"
+clap = "3.1.18"
 png = "0.17.2"
 rand = "0.8.4"
 time = "0.3.4"
